--- conflicted
+++ resolved
@@ -123,10 +123,6 @@
         # reorder and introduce initial columns
         self.root = self.root_column(df)
         t_df = self.normalise(df).reindex(columns=self.visit_order)
-<<<<<<< HEAD
-        print("Normalised data")
-=======
->>>>>>> ae1c190c
         t_df.insert(0, column=self.root, value=0)
 
         # build methods
